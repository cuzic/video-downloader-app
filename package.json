--- conflicted
+++ resolved
@@ -11,12 +11,8 @@
     "dev": "bun run scripts/dev.ts",
     "build": "bun run scripts/build.ts",
     "test": "bun test:bun && bun test:vitest",
-<<<<<<< HEAD
     "test:bun": "bun test",
-=======
-    "test:bun": "bun test src/shared/__tests__/*.bun.test.ts src/test/*.bun.test.ts",
-    "test:bun:coverage": "bun test --coverage src/shared/__tests__/*.bun.test.ts src/test/*.bun.test.ts",
->>>>>>> a9c526ba
+    "test:bun:coverage": "bun test --coverage",
     "test:vitest": "vitest run",
     "test:watch": "vitest watch",
     "test:coverage": "vitest run --coverage",
