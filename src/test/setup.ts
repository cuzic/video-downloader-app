--- conflicted
+++ resolved
@@ -1,38 +1,12 @@
-<<<<<<< HEAD
-=======
 /**
  * Universal test setup that works with both Bun and Vitest
  */
 import { createMockFn, isVitest, isBunTest } from './mock-utils';
 
->>>>>>> a9c526ba
 // Setup test environment variables
 process.env.NODE_ENV = 'test';
 process.env.VITE_DEV_SERVER_URL = undefined;
 
-<<<<<<< HEAD
-// Make this file a module
-export {};
-
-// Global test utilities - only set up for vitest environment
-void (async () => {
-  if (typeof vi !== 'undefined') {
-    const { vi } = await import('vitest');
-
-    // Use the manual mock from __mocks__ directory
-    vi.mock('electron');
-
-    (global as unknown as any).testUtils = {
-      createMockEvent: () => ({
-        sender: {
-          send: vi.fn(),
-        },
-        reply: vi.fn(),
-      }),
-    };
-  }
-})();
-=======
 // Setup mocks based on test runner
 if (isVitest()) {
   // Vitest-specific setup
@@ -94,5 +68,4 @@
 };
 
 // Make this file a module
-export {};
->>>>>>> a9c526ba
+export {};